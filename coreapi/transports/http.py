--- conflicted
+++ resolved
@@ -205,11 +205,7 @@
 
     def transition(self, link, params=None, decoders=None, link_ancestors=None):
         method = _get_http_method(link.action)
-<<<<<<< HEAD
-        path_params, query_params, body_params, header_params = _seperate_params(method, link.fields, params)
-=======
-        path_params, query_params, form_params = _separate_params(method, link.fields, params)
->>>>>>> 11ad5d74
+        path_params, query_params, body_params, header_params = _separate_params(method, link.fields, params)
         url = _expand_path_params(link.url, path_params)
         headers = _get_headers(url, decoders, self.credentials)
         headers.update(self.headers)
