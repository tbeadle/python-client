--- conflicted
+++ resolved
@@ -11,12 +11,8 @@
 
 
 __all__ = [
-<<<<<<< HEAD
     'BaseCodec', 'CoreJSONCodec', 'HALCodec', 'HTMLCodec', 'HyperschemaCodec',
     'PlainTextCodec', 'PythonCodec',
-]
-=======
-    'BaseCodec', 'CoreJSONCodec', 'HALCodec', 'HTMLCodec', 'PlainTextCodec', 'PythonCodec',
 ]
 
 default_decoders = itypes.List([CoreJSONCodec(), HALCodec()])
@@ -92,5 +88,4 @@
     """
     codec = negotiate_encoder(accept, encoders=encoders)
     content = codec.dump(document, **kwargs)
-    return (codec.media_type, content)
->>>>>>> a31b0205
+    return (codec.media_type, content)